--- conflicted
+++ resolved
@@ -1,575 +1,572 @@
-﻿using System;
-#if UNITY_5_3_OR_NEWER
-#define UNITY
-<<<<<<< HEAD
-=======
-using System;
-using System.Collections.Generic;
->>>>>>> 4f6d7fe7
-using UnityEngine;
-#endif
-
-
-namespace SeweralIdeas.StateMachines
-{
-    /// <summary>
-    /// Every state must implement this interface
-    /// </summary>
-    public interface IStateBase { State state { get; } };
-    /// <summary>
-    /// State that implements this interface can be transited to without arguments
-    /// </summary>
-    public interface IState : IStateBase { void Enter(); };
-
-    /// <summary>
-    /// State that implements this interface can be transited to with a specified generic argument
-    /// </summary>
-    /// <typeparam name="TArg">Type of the transition argument</typeparam>
-    public interface IState<in TArg> : IStateBase
-    {
-        void Enter(TArg arg);
-    };
-
-    public interface IParentState : IStateBase
-    {
-    }
-
-    public static class StateExtensions
-    {
-        internal static void StateEnter(this IState state)
-        {
-            state.state.EnterBegin();
-            state.Enter();
-            state.state.EnterEnd();
-        }
-
-        internal static void StateEnter<TArg>(this IState<TArg> state, TArg arg)
-        {
-            state.state.EnterBegin();
-            state.Enter(arg);
-            state.state.EnterEnd();
-        }
-    }
-
-    public abstract class State : IStateBase
-    {
-        State IStateBase.state => this;
-
-        internal State()
-        {
-            
-        }
-
-        protected static bool Contains(IStateBase[] states, IStateBase state)
-        {
-            for (int i = 0; i < states.Length; ++i)
-            {
-                if (ReferenceEquals(states[i], state))
-                    return true;
-            }
-
-            return false;
-        }
-
-#if UNITY
-        public abstract void DrawGUI(StateMachine.GUISettings settings, bool isActive);
-        protected virtual void OnGUI() { }
-
-        protected static StateGUIScope StateGUI(State state, StateMachine.GUISettings settings, bool isActive)
-        {
-            var scope = new StateGUIScope
-            {
-                settings = settings,
-                isActive = isActive,
-                state = state
-            };
-            scope.Initialize();
-            return scope;
-        }
-
-        protected struct StateGUIScope : IDisposable
-        {
-            public State state;
-            public StateMachine.GUISettings settings;
-            public bool isActive;
-
-            public void Initialize()
-            {
-                var origColor = GUI.color;
-                GUI.color = settings.GetColor(isActive);
-                GUILayout.BeginVertical(state.name, "Window", GUILayout.ExpandHeight(true));
-                GUI.color = origColor;
-
-                state.OnGUI();
-
-                if (settings.fieldsMode != StateMachine.GUISettings.FieldsMode.None)
-                {
-                    var info = StateDebugInfo.Get(state.GetType());
-                    for (int i = 0; i < info.Count; ++i)
-                    {
-                        var field = info[i];
-                        if(field.show || settings.fieldsMode == StateMachine.GUISettings.FieldsMode.AllFields)
-                            GUILayout.Label($"{field.fieldInfo.Name}: \t{field.fieldInfo.GetValue(state)}");
-                    }
-                }
-            }
-
-            public void Dispose()
-            {
-                GUILayout.EndVertical();
-            }
-        }
-#endif
-
-        internal abstract IParentState parentState { get; set; }
-
-        public string name => GetType().Name;
-
-        protected void TransitTo(IState destination)
-        {
-            stateMachine.TransitTo(destination);
-        }
-
-        protected void TransitTo<TArg>(IState<TArg> destination, TArg arg)
-        {
-            stateMachine.TransitTo(destination, arg);
-        }
-
-        internal virtual void ReceiveMessage<TReceiver>(Handler<TReceiver> handler)
-        {
-            var iterState = this;
-            var propagateUntil = m_hasTopState.rootState;
-            var sm = stateMachine;
-
-            while (true)
-            {
-                if (iterState is TReceiver receiver)
-                {
-                    sm.m_messageConsumed = true;
-                    handler(receiver);
-                    if (sm.m_messageConsumed)
-                        return;
-                }
-
-                if (iterState == propagateUntil) break;
-                iterState = iterState.parentState.state;
-            }
-        }
-
-        internal virtual void ReceiveMessage<TReceiver, TArg>(Handler<TReceiver, TArg> handler, TArg arg)
-        {
-            var iterState = this;
-            var propagateUntil = m_hasTopState.rootState;
-            var sm = stateMachine;
-
-            while (true)
-            {
-                if (iterState is TReceiver receiver)
-                {
-                    sm.m_messageConsumed = true;
-                    handler(receiver, arg);
-                    if (sm.m_messageConsumed)
-                        return;
-                }
-
-                if (iterState == propagateUntil) break;
-                iterState = iterState.parentState.state;
-            }
-        }
-
-        internal virtual void Initialize(in StateMachine.InitContext context, IHasTopState hasTopState)
-        {
-            m_hasTopState = hasTopState;
-            stateMachine = context.stateMachine;
-            //OnInitialize();
-        }
-
-        internal virtual void Shutdown()
-        {
-            OnShutdown();
-            m_hasTopState = null;
-            stateMachine = null;
-            parentState = null;
-        }
-
-        protected virtual void OnShutdown() { }
-
-        internal virtual void EnterBegin()
-        {
-            m_hasTopState.topState = this;
-
-            //Debug.Assert(stateMachine.receivingMessage);
-            if (stateMachine.logFlags.HasFlag(StateMachine.LogFlags.EnterExit))
-            {
-                stateMachine.WriteLine($"{stateMachine.Name} entering {name}");
-            }
-
-        }
-
-        internal virtual void EnterEnd()
-        {
-            OnEnter();
-        }
-
-        internal virtual void Exit()
-        {
-            //Debug.Assert(stateMachine.receivingMessage);
-            if (stateMachine.logFlags.HasFlag(StateMachine.LogFlags.EnterExit))
-            {
-                stateMachine.WriteLine($"{stateMachine.Name} exiting {name}");
-            }
-
-            if (m_hasTopState.rootState == this)
-                m_hasTopState.topState = m_hasTopState.rootState.state;
-            else
-                m_hasTopState.topState = parentState.state;
-        }
-
-        protected virtual void OnEnter() { }
-        protected virtual void OnExit() { }
-
-        public StateMachine stateMachine { get; private set; }
-        private IHasTopState m_hasTopState;
-
-        public static implicit operator bool(State state)
-        {
-            return state != null;
-        }
-
-        public void PropagateMessage()
-        {
-            stateMachine.m_messageConsumed = false;
-        }
-    }
-
-    public abstract class State<TActor, TParent> : State where TParent : IParentState where TActor : class
-    {
-        public TActor actor { get; private set; }
-
-        internal State()
-        {
-        }
-        
-        internal override void Initialize(in StateMachine.InitContext context, IHasTopState hasTopState)
-        {
-            actor = context.stateMachine.actor as TActor;
-            base.Initialize(context, hasTopState);
-        }
-
-
-        private TParent m_parent;
-        public TParent parent => m_parent;
-
-        internal override IParentState parentState
-        {
-            get => m_parent;
-            set => m_parent = (TParent)value;
-        }
-    }
-
-    public class SimpleState<TActor> : SimpleState<TActor, IParentState> where TActor : class { }
-
-    public class SimpleState<TActor, TParent> : State<TActor, TParent> where TParent : IParentState where TActor : class
-    {
-
-        internal sealed override void EnterBegin()
-        {
-            base.EnterBegin();
-        }
-
-        internal sealed override void EnterEnd()
-        {
-            base.EnterEnd();
-        }
-
-        internal sealed override void Exit()
-        {
-            OnExit();
-            base.Exit();
-        }
-
-        internal sealed override void Initialize(in StateMachine.InitContext context, IHasTopState hasTopState)
-        {
-            base.Initialize(context, hasTopState);
-            OnInitialize();
-        }
-        
-        protected virtual void OnInitialize() { }
-
-        internal sealed override void Shutdown()
-        {
-            base.Shutdown();
-        }
-
-#if UNITY
-        public sealed override void DrawGUI(StateMachine.GUISettings settings, bool isActive)
-        {
-            using (StateGUI(this, settings, isActive))
-            {             
-            }
-        }
-#endif
-
-    }
-
-    public abstract class HierarchicalState<TActor> : HierarchicalState<TActor, IParentState> where TActor : class
-    {
-    }
-
-    public abstract class HierarchicalState<TActor, TParent> : State<TActor, TParent>, IParentState, StateMachine.ITransition where TParent : IParentState where TActor : class
-    {
-        private State m_activeSubState;
-        private IState m_entrySubState;
-
-        private State[] m_childStates;
-
-        public int ChildCount => m_childStates.Length;
-        public State GetChild(int index) => m_childStates[index];
-
-        void StateMachine.ITransition.TransitTo(IState state)
-        {
-            if (Contains(m_childStates, state.state))
-            {
-                m_activeSubState?.Exit();
-                m_activeSubState = state.state;
-                state.StateEnter();
-                return;
-            }
-            PropagateMessage();
-        }
-
-        void StateMachine.ITransition.TransitTo<TArg>(IState<TArg> state, TArg arg)
-        {
-            if (Contains(m_childStates, state.state))
-            {
-                m_activeSubState?.Exit();
-                m_activeSubState = state.state;
-                state.StateEnter(arg);
-                return;
-            }
-            PropagateMessage();
-        }
-
-
-        internal sealed override void EnterBegin()
-        {
-            base.EnterBegin();
-            m_activeSubState = m_entrySubState?.state;
-        }
-
-        internal sealed override void EnterEnd()
-        {
-            base.EnterEnd();
-            m_entrySubState?.StateEnter();
-        }
-
-        internal sealed override void Exit()
-        {
-            m_activeSubState?.Exit();
-            OnExit();
-            base.Exit();
-        }
-
-        internal sealed override void Initialize(in StateMachine.InitContext context, IHasTopState hasTopState)
-        {
-            base.Initialize(context, hasTopState);
-            var childStates = context.iBaseStates;
-            OnInitialize(out m_entrySubState, childStates);
-
-            if (childStates.IndexOf(null) != -1)
-            {
-                throw new StateMachine.InitializationException($"ChildStates of {GetType()} cannot be null");
-            }
-            
-            bool addEntrySubState = m_entrySubState != null && !childStates.Contains(m_entrySubState);
-            if (addEntrySubState)
-            {
-                childStates.Add(m_entrySubState);
-            }
-            
-            m_childStates = new State[childStates.Count];
-            
-            for (int i = 0; i < childStates.Count; ++i)
-            {
-                var child = childStates[i].state;
-                
-                if (child.parentState != null)
-                {
-                    throw new StateMachine.InitializationException($"Cannot add state {child.GetType()} as a child of {GetType()}. already has a parent");
-                }
-
-                child.parentState = this;
-                m_childStates[i] = child;
-            }
-            
-            childStates.Clear();
-            
-            foreach (var child in m_childStates)
-            {
-                child.Initialize(context, hasTopState);
-            }
-        }
-
-        protected abstract void OnInitialize(out IState entrySubState, List<IStateBase> subStates);
-
-        internal sealed override void Shutdown()
-        {
-            foreach (var child in m_childStates)
-            {
-                child?.Shutdown();
-            }
-
-            m_childStates = null;
-            base.Shutdown();
-        }
-
-#if UNITY
-        public sealed override void DrawGUI(StateMachine.GUISettings settings, bool isActive)
-        {
-            using (StateGUI(this, settings, isActive))
-            {
-                using (new GUILayout.HorizontalScope())
-                {
-                    foreach (var child in m_childStates)
-                        child.DrawGUI(settings, isActive && child == m_activeSubState);
-                }
-            }
-        }
-#endif
-    }
-
-
-    public abstract class OrthogonalState<TActor> : OrthogonalState<TActor, IParentState> where TActor : class
-    {
-    }
-
-    public abstract class OrthogonalState<TActor, TParent> : State<TActor, TParent>, IParentState where TParent : IParentState where TActor : class
-    {
-        private class OrthogonalBranch : IHasTopState
-        {
-            public State topState { get; set; }
-            public IState rootState { get; set; }
-        }
-
-        private OrthogonalBranch[] m_branches;
-
-        public int ChildCount => m_branches.Length;
-
-#if UNITY
-        public sealed override void DrawGUI(StateMachine.GUISettings settings, bool isActive)
-        {
-            using (StateGUI(this, settings, isActive))
-            {
-                using (new GUILayout.HorizontalScope())
-                {
-                    foreach (var child in m_branches)
-                        child.rootState.state.DrawGUI(settings, isActive);
-                }
-            }
-        }
-#endif
-
-        internal sealed override void EnterBegin()
-        {
-            base.EnterBegin();
-        }
-
-        internal sealed override void EnterEnd()
-        {
-            base.EnterEnd();
-            foreach (var subState in m_branches)
-                subState.rootState.StateEnter();
-        }
-
-        internal sealed override void Exit()
-        {
-            foreach (var subState in m_branches)
-                subState.rootState.state.Exit();
-            OnExit();
-            base.Exit();
-        }
-
-        internal override void Initialize(in StateMachine.InitContext context, IHasTopState hasTopState)
-        {
-            base.Initialize(context, hasTopState);
-            var childStates = context.iStates;
-            OnInitialize(childStates);
-            
-            if (childStates.IndexOf(null) != -1)
-            {
-                throw new StateMachine.InitializationException("ChildStates of OrthogonalState cannot be null");
-            }
-            
-            m_branches = new OrthogonalBranch[childStates.Count];
-
-            for (int i = 0; i < childStates.Count; ++i)
-            {
-                var child = childStates[i];
-                var childState = child.state;
-                
-                if (childState.parentState != null)
-                {
-                    throw new StateMachine.InitializationException("State already has a parent");
-                }
-                
-                childState.parentState = this;
-                var branch = new OrthogonalBranch();
-                branch.rootState = child;
-                m_branches[i] = branch;
-            }
-            
-            childStates.Clear();
-
-            foreach(var branch in m_branches)
-            {
-                branch.rootState.state.Initialize(context, branch);
-            }
-        }
-
-        protected abstract void OnInitialize(List<IState> subStates);
-
-        internal sealed override void Shutdown()
-        {
-            if (m_branches != null)
-            {
-                for (int i = 0; i < m_branches.Length; ++i)
-                {
-                    m_branches[i]?.topState?.Shutdown();
-                }
-            }
-
-            m_branches = null;
-            base.Shutdown();
-        }
-
-        internal sealed override void ReceiveMessage<TReceiver>(Handler<TReceiver> handler)
-        {
-            var anyBranchConsumed = false;
-            foreach (var branch in m_branches)
-            {
-                stateMachine.m_messageConsumed = false;
-                branch.topState.ReceiveMessage(handler);
-                anyBranchConsumed |= stateMachine.m_messageConsumed;
-            }
-
-            if (!anyBranchConsumed)
-                base.ReceiveMessage(handler);
-        }
-
-        internal sealed override void ReceiveMessage<TReceiver, TArg>(Handler<TReceiver, TArg> handler, TArg arg)
-        {
-            var anyBranchConsumed = false;
-            foreach (var branch in m_branches)
-            {
-                stateMachine.m_messageConsumed = false;
-                branch.topState.ReceiveMessage(handler, arg);
-                anyBranchConsumed |= stateMachine.m_messageConsumed;
-            }
-
-            if (!anyBranchConsumed)
-                base.ReceiveMessage(handler, arg);
-        }
-    }
-
-
+﻿using System;
+using System.Collections.Generic;
+
+#if UNITY_5_3_OR_NEWER
+#define UNITY
+using UnityEngine;
+#endif
+
+
+namespace SeweralIdeas.StateMachines
+{
+    /// <summary>
+    /// Every state must implement this interface
+    /// </summary>
+    public interface IStateBase { State state { get; } };
+    /// <summary>
+    /// State that implements this interface can be transited to without arguments
+    /// </summary>
+    public interface IState : IStateBase { void Enter(); };
+
+    /// <summary>
+    /// State that implements this interface can be transited to with a specified generic argument
+    /// </summary>
+    /// <typeparam name="TArg">Type of the transition argument</typeparam>
+    public interface IState<in TArg> : IStateBase
+    {
+        void Enter(TArg arg);
+    };
+
+    public interface IParentState : IStateBase
+    {
+    }
+
+    public static class StateExtensions
+    {
+        internal static void StateEnter(this IState state)
+        {
+            state.state.EnterBegin();
+            state.Enter();
+            state.state.EnterEnd();
+        }
+
+        internal static void StateEnter<TArg>(this IState<TArg> state, TArg arg)
+        {
+            state.state.EnterBegin();
+            state.Enter(arg);
+            state.state.EnterEnd();
+        }
+    }
+
+    public abstract class State : IStateBase
+    {
+        State IStateBase.state => this;
+
+        internal State()
+        {
+            
+        }
+
+        protected static bool Contains(IStateBase[] states, IStateBase state)
+        {
+            for (int i = 0; i < states.Length; ++i)
+            {
+                if (ReferenceEquals(states[i], state))
+                    return true;
+            }
+
+            return false;
+        }
+
+#if UNITY
+        public abstract void DrawGUI(StateMachine.GUISettings settings, bool isActive);
+        protected virtual void OnGUI() { }
+
+        protected static StateGUIScope StateGUI(State state, StateMachine.GUISettings settings, bool isActive)
+        {
+            var scope = new StateGUIScope
+            {
+                settings = settings,
+                isActive = isActive,
+                state = state
+            };
+            scope.Initialize();
+            return scope;
+        }
+
+        protected struct StateGUIScope : IDisposable
+        {
+            public State state;
+            public StateMachine.GUISettings settings;
+            public bool isActive;
+
+            public void Initialize()
+            {
+                var origColor = GUI.color;
+                GUI.color = settings.GetColor(isActive);
+                GUILayout.BeginVertical(state.name, "Window", GUILayout.ExpandHeight(true));
+                GUI.color = origColor;
+
+                state.OnGUI();
+
+                if (settings.fieldsMode != StateMachine.GUISettings.FieldsMode.None)
+                {
+                    var info = StateDebugInfo.Get(state.GetType());
+                    for (int i = 0; i < info.Count; ++i)
+                    {
+                        var field = info[i];
+                        if(field.show || settings.fieldsMode == StateMachine.GUISettings.FieldsMode.AllFields)
+                            GUILayout.Label($"{field.fieldInfo.Name}: \t{field.fieldInfo.GetValue(state)}");
+                    }
+                }
+            }
+
+            public void Dispose()
+            {
+                GUILayout.EndVertical();
+            }
+        }
+#endif
+
+        internal abstract IParentState parentState { get; set; }
+
+        public string name => GetType().Name;
+
+        protected void TransitTo(IState destination)
+        {
+            stateMachine.TransitTo(destination);
+        }
+
+        protected void TransitTo<TArg>(IState<TArg> destination, TArg arg)
+        {
+            stateMachine.TransitTo(destination, arg);
+        }
+
+        internal virtual void ReceiveMessage<TReceiver>(Handler<TReceiver> handler)
+        {
+            var iterState = this;
+            var propagateUntil = m_hasTopState.rootState;
+            var sm = stateMachine;
+
+            while (true)
+            {
+                if (iterState is TReceiver receiver)
+                {
+                    sm.m_messageConsumed = true;
+                    handler(receiver);
+                    if (sm.m_messageConsumed)
+                        return;
+                }
+
+                if (iterState == propagateUntil) break;
+                iterState = iterState.parentState.state;
+            }
+        }
+
+        internal virtual void ReceiveMessage<TReceiver, TArg>(Handler<TReceiver, TArg> handler, TArg arg)
+        {
+            var iterState = this;
+            var propagateUntil = m_hasTopState.rootState;
+            var sm = stateMachine;
+
+            while (true)
+            {
+                if (iterState is TReceiver receiver)
+                {
+                    sm.m_messageConsumed = true;
+                    handler(receiver, arg);
+                    if (sm.m_messageConsumed)
+                        return;
+                }
+
+                if (iterState == propagateUntil) break;
+                iterState = iterState.parentState.state;
+            }
+        }
+
+        internal virtual void Initialize(in StateMachine.InitContext context, IHasTopState hasTopState)
+        {
+            m_hasTopState = hasTopState;
+            stateMachine = context.stateMachine;
+            //OnInitialize();
+        }
+
+        internal virtual void Shutdown()
+        {
+            OnShutdown();
+            m_hasTopState = null;
+            stateMachine = null;
+            parentState = null;
+        }
+
+        protected virtual void OnShutdown() { }
+
+        internal virtual void EnterBegin()
+        {
+            m_hasTopState.topState = this;
+
+            //Debug.Assert(stateMachine.receivingMessage);
+            if (stateMachine.logFlags.HasFlag(StateMachine.LogFlags.EnterExit))
+            {
+                stateMachine.WriteLine($"{stateMachine.Name} entering {name}");
+            }
+
+        }
+
+        internal virtual void EnterEnd()
+        {
+            OnEnter();
+        }
+
+        internal virtual void Exit()
+        {
+            //Debug.Assert(stateMachine.receivingMessage);
+            if (stateMachine.logFlags.HasFlag(StateMachine.LogFlags.EnterExit))
+            {
+                stateMachine.WriteLine($"{stateMachine.Name} exiting {name}");
+            }
+
+            if (m_hasTopState.rootState == this)
+                m_hasTopState.topState = m_hasTopState.rootState.state;
+            else
+                m_hasTopState.topState = parentState.state;
+        }
+
+        protected virtual void OnEnter() { }
+        protected virtual void OnExit() { }
+
+        public StateMachine stateMachine { get; private set; }
+        private IHasTopState m_hasTopState;
+
+        public static implicit operator bool(State state)
+        {
+            return state != null;
+        }
+
+        public void PropagateMessage()
+        {
+            stateMachine.m_messageConsumed = false;
+        }
+    }
+
+    public abstract class State<TActor, TParent> : State where TParent : IParentState where TActor : class
+    {
+        public TActor actor { get; private set; }
+
+        internal State()
+        {
+        }
+        
+        internal override void Initialize(in StateMachine.InitContext context, IHasTopState hasTopState)
+        {
+            actor = context.stateMachine.actor as TActor;
+            base.Initialize(context, hasTopState);
+        }
+
+
+        private TParent m_parent;
+        public TParent parent => m_parent;
+
+        internal override IParentState parentState
+        {
+            get => m_parent;
+            set => m_parent = (TParent)value;
+        }
+    }
+
+    public class SimpleState<TActor> : SimpleState<TActor, IParentState> where TActor : class { }
+
+    public class SimpleState<TActor, TParent> : State<TActor, TParent> where TParent : IParentState where TActor : class
+    {
+
+        internal sealed override void EnterBegin()
+        {
+            base.EnterBegin();
+        }
+
+        internal sealed override void EnterEnd()
+        {
+            base.EnterEnd();
+        }
+
+        internal sealed override void Exit()
+        {
+            OnExit();
+            base.Exit();
+        }
+
+        internal sealed override void Initialize(in StateMachine.InitContext context, IHasTopState hasTopState)
+        {
+            base.Initialize(context, hasTopState);
+            OnInitialize();
+        }
+        
+        protected virtual void OnInitialize() { }
+
+        internal sealed override void Shutdown()
+        {
+            base.Shutdown();
+        }
+
+#if UNITY
+        public sealed override void DrawGUI(StateMachine.GUISettings settings, bool isActive)
+        {
+            using (StateGUI(this, settings, isActive))
+            {             
+            }
+        }
+#endif
+
+    }
+
+    public abstract class HierarchicalState<TActor> : HierarchicalState<TActor, IParentState> where TActor : class
+    {
+    }
+
+    public abstract class HierarchicalState<TActor, TParent> : State<TActor, TParent>, IParentState, StateMachine.ITransition where TParent : IParentState where TActor : class
+    {
+        private State m_activeSubState;
+        private IState m_entrySubState;
+
+        private State[] m_childStates;
+
+        public int ChildCount => m_childStates.Length;
+        public State GetChild(int index) => m_childStates[index];
+
+        void StateMachine.ITransition.TransitTo(IState state)
+        {
+            if (Contains(m_childStates, state.state))
+            {
+                m_activeSubState?.Exit();
+                m_activeSubState = state.state;
+                state.StateEnter();
+                return;
+            }
+            PropagateMessage();
+        }
+
+        void StateMachine.ITransition.TransitTo<TArg>(IState<TArg> state, TArg arg)
+        {
+            if (Contains(m_childStates, state.state))
+            {
+                m_activeSubState?.Exit();
+                m_activeSubState = state.state;
+                state.StateEnter(arg);
+                return;
+            }
+            PropagateMessage();
+        }
+
+
+        internal sealed override void EnterBegin()
+        {
+            base.EnterBegin();
+            m_activeSubState = m_entrySubState?.state;
+        }
+
+        internal sealed override void EnterEnd()
+        {
+            base.EnterEnd();
+            m_entrySubState?.StateEnter();
+        }
+
+        internal sealed override void Exit()
+        {
+            m_activeSubState?.Exit();
+            OnExit();
+            base.Exit();
+        }
+
+        internal sealed override void Initialize(in StateMachine.InitContext context, IHasTopState hasTopState)
+        {
+            base.Initialize(context, hasTopState);
+            var childStates = context.iBaseStates;
+            OnInitialize(out m_entrySubState, childStates);
+
+            if (childStates.IndexOf(null) != -1)
+            {
+                throw new StateMachine.InitializationException($"ChildStates of {GetType()} cannot be null");
+            }
+            
+            bool addEntrySubState = m_entrySubState != null && !childStates.Contains(m_entrySubState);
+            if (addEntrySubState)
+            {
+                childStates.Add(m_entrySubState);
+            }
+            
+            m_childStates = new State[childStates.Count];
+            
+            for (int i = 0; i < childStates.Count; ++i)
+            {
+                var child = childStates[i].state;
+                
+                if (child.parentState != null)
+                {
+                    throw new StateMachine.InitializationException($"Cannot add state {child.GetType()} as a child of {GetType()}. already has a parent");
+                }
+
+                child.parentState = this;
+                m_childStates[i] = child;
+            }
+            
+            childStates.Clear();
+            
+            foreach (var child in m_childStates)
+            {
+                child.Initialize(context, hasTopState);
+            }
+        }
+
+        protected abstract void OnInitialize(out IState entrySubState, List<IStateBase> subStates);
+
+        internal sealed override void Shutdown()
+        {
+            foreach (var child in m_childStates)
+            {
+                child?.Shutdown();
+            }
+
+            m_childStates = null;
+            base.Shutdown();
+        }
+
+#if UNITY
+        public sealed override void DrawGUI(StateMachine.GUISettings settings, bool isActive)
+        {
+            using (StateGUI(this, settings, isActive))
+            {
+                using (new GUILayout.HorizontalScope())
+                {
+                    foreach (var child in m_childStates)
+                        child.DrawGUI(settings, isActive && child == m_activeSubState);
+                }
+            }
+        }
+#endif
+    }
+
+
+    public abstract class OrthogonalState<TActor> : OrthogonalState<TActor, IParentState> where TActor : class
+    {
+    }
+
+    public abstract class OrthogonalState<TActor, TParent> : State<TActor, TParent>, IParentState where TParent : IParentState where TActor : class
+    {
+        private class OrthogonalBranch : IHasTopState
+        {
+            public State topState { get; set; }
+            public IState rootState { get; set; }
+        }
+
+        private OrthogonalBranch[] m_branches;
+
+        public int ChildCount => m_branches.Length;
+
+#if UNITY
+        public sealed override void DrawGUI(StateMachine.GUISettings settings, bool isActive)
+        {
+            using (StateGUI(this, settings, isActive))
+            {
+                using (new GUILayout.HorizontalScope())
+                {
+                    foreach (var child in m_branches)
+                        child.rootState.state.DrawGUI(settings, isActive);
+                }
+            }
+        }
+#endif
+
+        internal sealed override void EnterBegin()
+        {
+            base.EnterBegin();
+        }
+
+        internal sealed override void EnterEnd()
+        {
+            base.EnterEnd();
+            foreach (var subState in m_branches)
+                subState.rootState.StateEnter();
+        }
+
+        internal sealed override void Exit()
+        {
+            foreach (var subState in m_branches)
+                subState.rootState.state.Exit();
+            OnExit();
+            base.Exit();
+        }
+
+        internal override void Initialize(in StateMachine.InitContext context, IHasTopState hasTopState)
+        {
+            base.Initialize(context, hasTopState);
+            var childStates = context.iStates;
+            OnInitialize(childStates);
+            
+            if (childStates.IndexOf(null) != -1)
+            {
+                throw new StateMachine.InitializationException("ChildStates of OrthogonalState cannot be null");
+            }
+            
+            m_branches = new OrthogonalBranch[childStates.Count];
+
+            for (int i = 0; i < childStates.Count; ++i)
+            {
+                var child = childStates[i];
+                var childState = child.state;
+                
+                if (childState.parentState != null)
+                {
+                    throw new StateMachine.InitializationException("State already has a parent");
+                }
+                
+                childState.parentState = this;
+                var branch = new OrthogonalBranch();
+                branch.rootState = child;
+                m_branches[i] = branch;
+            }
+            
+            childStates.Clear();
+
+            foreach(var branch in m_branches)
+            {
+                branch.rootState.state.Initialize(context, branch);
+            }
+        }
+
+        protected abstract void OnInitialize(List<IState> subStates);
+
+        internal sealed override void Shutdown()
+        {
+            if (m_branches != null)
+            {
+                for (int i = 0; i < m_branches.Length; ++i)
+                {
+                    m_branches[i]?.topState?.Shutdown();
+                }
+            }
+
+            m_branches = null;
+            base.Shutdown();
+        }
+
+        internal sealed override void ReceiveMessage<TReceiver>(Handler<TReceiver> handler)
+        {
+            var anyBranchConsumed = false;
+            foreach (var branch in m_branches)
+            {
+                stateMachine.m_messageConsumed = false;
+                branch.topState.ReceiveMessage(handler);
+                anyBranchConsumed |= stateMachine.m_messageConsumed;
+            }
+
+            if (!anyBranchConsumed)
+                base.ReceiveMessage(handler);
+        }
+
+        internal sealed override void ReceiveMessage<TReceiver, TArg>(Handler<TReceiver, TArg> handler, TArg arg)
+        {
+            var anyBranchConsumed = false;
+            foreach (var branch in m_branches)
+            {
+                stateMachine.m_messageConsumed = false;
+                branch.topState.ReceiveMessage(handler, arg);
+                anyBranchConsumed |= stateMachine.m_messageConsumed;
+            }
+
+            if (!anyBranchConsumed)
+                base.ReceiveMessage(handler, arg);
+        }
+    }
+
+
 }